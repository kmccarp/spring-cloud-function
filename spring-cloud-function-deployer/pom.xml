<?xml version="1.0" encoding="UTF-8"?>
<project xmlns="http://maven.apache.org/POM/4.0.0" xmlns:xsi="http://www.w3.org/2001/XMLSchema-instance"
	xsi:schemaLocation="http://maven.apache.org/POM/4.0.0 http://maven.apache.org/xsd/maven-4.0.0.xsd">
	<modelVersion>4.0.0</modelVersion>
	<artifactId>spring-cloud-function-deployer</artifactId>
		<packaging>jar</packaging>
		<name>spring-cloud-function-deployer</name>
		<description>Spring Cloud Function Deployer</description>

		<parent>
			<groupId>org.springframework.cloud</groupId>
			<artifactId>spring-cloud-function-parent</artifactId>
<<<<<<< HEAD
			<version>3.2.2-SNAPSHOT</version>
=======
			<version>4.0.0-SNAPSHOT</version>
>>>>>>> 9d39e0fc
		</parent>

	<properties>
		<java.version>1.8</java.version>
	</properties>

	<dependencies>
		<dependency>
			<groupId>org.springframework.boot</groupId>
			<artifactId>spring-boot-loader</artifactId>
		</dependency>
		<dependency>
			<groupId>org.springframework.boot</groupId>
			<artifactId>spring-boot-starter</artifactId>
		</dependency>
		<dependency>
			<groupId>org.springframework.cloud</groupId>
			<artifactId>spring-cloud-function-context</artifactId>
		</dependency>
		<dependency>
			<groupId>org.springframework.cloud</groupId>
			<artifactId>spring-cloud-deployer-resource-maven</artifactId>
			<version>2.5.1</version>
		</dependency>
		<dependency>
			<groupId>org.springframework.boot</groupId>
			<artifactId>spring-boot-starter-test</artifactId>
			<scope>test</scope>
		</dependency>
		<dependency>
			<groupId>org.springframework.boot</groupId>
			<artifactId>spring-boot-configuration-processor</artifactId>
			<optional>true</optional>
		</dependency>
		<dependency>
		    <groupId>io.cloudevents</groupId>
		    <artifactId>cloudevents-spring</artifactId>
		    <version>2.2.0</version>
		    <scope>test</scope>
		</dependency>
	</dependencies>

	<build>
		<plugins>
			<plugin>
				<groupId>org.apache.maven.plugins</groupId>
				<artifactId>maven-invoker-plugin</artifactId>
				<version>3.0.1</version>
				<configuration>
					<localRepositoryPath>${project.build.directory}/local-repo
					</localRepositoryPath>
				</configuration>
				<executions>
					<execution>
						<id>prepare-test</id>
						<phase>test-compile</phase>
						<goals>
							<goal>run</goal>
						</goals>
						<configuration>
							<cloneProjectsTo>${project.build.directory}/it
							</cloneProjectsTo>
							<settingsFile>src/it/settings.xml</settingsFile>
							<addTestClassPath>true</addTestClassPath>
							<streamLogs>true</streamLogs>
						</configuration>
					</execution>
				</executions>
			</plugin>
		</plugins>
		<pluginManagement>
			<plugins>
				<!--This plugin's configuration is used to store Eclipse m2e settings only. It has no influence on the Maven build itself.-->
				<plugin>
					<groupId>org.eclipse.m2e</groupId>
					<artifactId>lifecycle-mapping</artifactId>
					<version>1.0.0</version>
					<configuration>
						<lifecycleMappingMetadata>
							<pluginExecutions>
								<pluginExecution>
									<pluginExecutionFilter>
										<groupId>
											org.apache.maven.plugins
										</groupId>
										<artifactId>
											maven-invoker-plugin
										</artifactId>
										<versionRange>
											[3.0.1,)
										</versionRange>
										<goals>
											<goal>run</goal>
										</goals>
									</pluginExecutionFilter>
									<action>
										<ignore></ignore>
									</action>
								</pluginExecution>
							</pluginExecutions>
						</lifecycleMappingMetadata>
					</configuration>
				</plugin>
			</plugins>
		</pluginManagement>
	</build>

	<repositories>
		<repository>
			<id>spring-milestones</id>
			<name>Spring Milestones</name>
			<url>https://repo.spring.io/milestone</url>
		</repository>
		<repository>
			<id>spring-snapshots</id>
			<name>Spring Snapshots</name>
			<url>https://repo.spring.io/snapshot</url>
			<snapshots>
				<enabled>true</enabled>
			</snapshots>
		</repository>
	</repositories>
	<pluginRepositories>
		<pluginRepository>
			<id>spring-milestones</id>
			<name>Spring Milestones</name>
			<url>https://repo.spring.io/milestone</url>
		</pluginRepository>
		<pluginRepository>
			<id>spring-snapshots</id>
			<name>Spring Snapshots</name>
			<url>https://repo.spring.io/snapshot</url>
			<snapshots>
				<enabled>true</enabled>
			</snapshots>
		</pluginRepository>
	</pluginRepositories>

</project><|MERGE_RESOLUTION|>--- conflicted
+++ resolved
@@ -10,11 +10,7 @@
 		<parent>
 			<groupId>org.springframework.cloud</groupId>
 			<artifactId>spring-cloud-function-parent</artifactId>
-<<<<<<< HEAD
-			<version>3.2.2-SNAPSHOT</version>
-=======
 			<version>4.0.0-SNAPSHOT</version>
->>>>>>> 9d39e0fc
 		</parent>
 
 	<properties>
